{
  "name": "@hapi/jwt",
  "description": "JWT (JSON Web Token) Authentication",
  "version": "2.2.0",
  "repository": "git://github.com/hapijs/jwt",
  "main": "lib/index.js",
  "files": [
    "lib"
  ],
  "keywords": [
    "jwt",
    "authentication",
    "plugin",
    "hapi"
  ],
  "eslintConfig": {
    "extends": [
      "plugin:@hapi/module"
    ]
  },
  "dependencies": {
    "@hapi/b64": "^6.0.0",
    "@hapi/boom": "^10.0.0",
    "@hapi/bounce": "^3.0.0",
    "@hapi/bourne": "^3.0.0",
    "@hapi/catbox-object": "^3.0.0",
    "@hapi/cryptiles": "^6.0.0",
    "@hapi/hoek": "^10.0.0",
    "@hapi/wreck": "^18.0.0",
    "ecdsa-sig-formatter": "^1.0.0",
    "joi": "^17.2.1"
  },
  "devDependencies": {
<<<<<<< HEAD
    "@hapi/code": "^9.0.0",
    "@hapi/eslint-plugin": "^6.0.0",
    "@hapi/hapi": "^21.0.0-beta.1",
    "@hapi/lab": "^25.0.1",
    "node-forge": "^1.0.0",
    "node-rsa": "^1.0.0"
=======
    "@hapi/code": "8.x.x",
    "@hapi/eslint-plugin": "*",
    "@hapi/hapi": "20.x.x",
    "@hapi/lab": "^25.0.1",
    "node-forge": "0.10.x",
    "node-rsa": "1.x.x"
>>>>>>> 6300580d
  },
  "scripts": {
    "test": "lab -a @hapi/code -t 100 -L -m 10000",
    "test-cov-html": "lab -a @hapi/code -r html -o coverage.html"
  },
  "license": "BSD-3-Clause"
}<|MERGE_RESOLUTION|>--- conflicted
+++ resolved
@@ -31,21 +31,12 @@
     "joi": "^17.2.1"
   },
   "devDependencies": {
-<<<<<<< HEAD
     "@hapi/code": "^9.0.0",
     "@hapi/eslint-plugin": "^6.0.0",
     "@hapi/hapi": "^21.0.0-beta.1",
     "@hapi/lab": "^25.0.1",
     "node-forge": "^1.0.0",
     "node-rsa": "^1.0.0"
-=======
-    "@hapi/code": "8.x.x",
-    "@hapi/eslint-plugin": "*",
-    "@hapi/hapi": "20.x.x",
-    "@hapi/lab": "^25.0.1",
-    "node-forge": "0.10.x",
-    "node-rsa": "1.x.x"
->>>>>>> 6300580d
   },
   "scripts": {
     "test": "lab -a @hapi/code -t 100 -L -m 10000",
